--- conflicted
+++ resolved
@@ -109,10 +109,10 @@
 st.plotly_chart(fig)
 ```
 
-<<<<<<< HEAD
-=======
+## License
 
->>>>>>> b295b2cb
+This project is licensed under the MIT License - see the LICENSE file for details.
+
 ## Contributing
 
 Contributions are welcome! Please feel free to submit a Pull Request.
